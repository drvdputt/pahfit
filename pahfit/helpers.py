--- conflicted
+++ resolved
@@ -4,28 +4,14 @@
 import astropy.units as u
 from astropy.table import Table
 
-<<<<<<< HEAD
 from specutils import Spectrum1D
 from astropy.nddata import StdDevUncertainty
-=======
-from astropy.modeling.fitting import LevMarLSQFitter
-
-from pahfit.base import PAHFITBase
-from pahfit.instrument import test_wave_minmax
-from pahfit.features import Features
->>>>>>> 4b04c951
 
 from pahfit.component_models import BlackBody1D, S07_attenuation
 from astropy.modeling.physical_models import Drude1D
 from astropy.modeling.functional_models import Gaussian1D
 
-<<<<<<< HEAD
 __all__ = ["read_spectrum", "calculate_compounds"]
-=======
-__all__ = [
-    "read_spectrum", "initialize_model", "fit_spectrum", "calculate_compounds"
-]
->>>>>>> 4b04c951
 
 
 def find_packfile(packfile):
@@ -94,148 +80,9 @@
     if tformat == "ecsv":
         tformat = "ascii.ecsv"
     obs_spectrum = Table.read(specfile, format=tformat)
-<<<<<<< HEAD
     x = obs_spectrum[colnames[0]].to(u.micron, equivalencies=u.spectral())
     y = obs_spectrum[colnames[1]].to(u.Jy, equivalencies=u.spectral_density(x))
     unc = obs_spectrum[colnames[2]].to(u.Jy, equivalencies=u.spectral_density(x))
-=======
-    obsdata = {}
-    obsdata["x"] = obs_spectrum[colnames[0]].to(u.micron,
-                                                equivalencies=u.spectral())
-    obsdata["y"] = obs_spectrum[colnames[1]].to(
-        u.Jy, equivalencies=u.spectral_density(obsdata["x"]))
-    obsdata["unc"] = obs_spectrum[colnames[2]].to(
-        u.Jy, equivalencies=u.spectral_density(obsdata["x"]))
-
-    return obsdata
-
-
-def initialize_model(packfile, instrumentname, obsdata, estimate_start=False):
-    """
-    Initialize a model based on the packfile
-
-    Parameters
-    ----------
-    packfile : string
-        file with the PAHFIT pack information
-
-    instrumentname: string
-         name of the instrument with which the input spectrum is observed       
-
-    obsdata : dict
-        observed data where x = wavelength, y = SED, and unc = uncertainties
-
-    estimate_start : boolean
-        estimate the starting parameters based on the observed data
-
-    Returns
-    -------
-    pmodel : PAHFITBase model
-        PAHFIT model
-    """
-
-    packfile_found = find_packfile(packfile)
-
-    if not test_wave_minmax(obsdata["x"].value, instrumentname):
-        raise ValueError(
-            "Wavelength range of the input spectrum and the instrument do not match"
-        )
-
-    pmodel = PAHFITBase(
-        obsdata["x"].value,
-        obsdata["y"].value,
-        instrumentname,
-        estimate_start=estimate_start,
-        filename=packfile_found,
-    )
-
-    return pmodel
-
-
-def initialize_trimmed_model(packfile, obsdata, instrumentname):
-    """
-    Initialize a model based on the packfile, ignoring components outside of the wavelength range.
-
-    Parameters
-    ----------
-    packfile : string
-        file with the PAHFIT pack information
-
-    obsdata : dict
-        observed data where x = wavelength, y = SED, and unc = uncertainties
-
-    Returns
-    -------
-    pmodel: PAHFITBase model
-        PAHFIT model based on trimmed science pack table
-
-    """
-    # read in and edit the table before we parse it
-    packfile_found = find_packfile(packfile)
-    t = Features.read(packfile_found)
-
-    # determine wavelength range
-    w = obsdata["x"].value
-    wmin = np.amin(w)
-    wmax = np.amax(w)
-
-    # decide which rows we are going to keep
-    keep_row = np.full(len(t), True)
-
-    # Only keep drudes and gauss with center within 1 FWHM
-    is_drude_or_gauss = np.logical_or(t["kind"] == "dust_feature",
-                                      t["kind"] == "line")
-    x0 = t[is_drude_or_gauss]["x_0"]
-    fwhm = t[is_drude_or_gauss]["fwhm"]
-    keep_row[is_drude_or_gauss] = np.logical_and(wmin < x0 + fwhm,
-                                                 x0 - fwhm < wmax)
-
-    # now parse the trimmed table
-    print("Keeping these rows")
-    print(t[keep_row])
-    param_info = PAHFITBase.parse_table(t[keep_row])
-    param_info[2] = PAHFITBase.update_dictionary(param_info[2],
-                                                 instrumentname,
-                                                 update_fwhms=True)
-    param_info[3] = PAHFITBase.update_dictionary(param_info[3],
-                                                 instrumentname,
-                                                 update_fwhms=True)
-
-    # and create a new model (and don't pass a file name, so that the
-    # current contents of param_info are used)
-    trimmed_model = PAHFITBase(
-        obsdata["x"].value,
-        obsdata["y"].value,
-        estimate_start=True,
-        param_info=param_info,
-    )
-    return trimmed_model
-
-
-def fit_spectrum(obsdata, pmodel, maxiter=1000, verbose=True):
-    """
-    Fit the observed data using the input PAHFIT model.
-
-    Parameters
-    ----------
-    obsdata : dict
-        observed data where x = wavelength, y = SED, and unc = uncertainties
-
-    pmodel : PAHFITBase model
-        PAHFIT model
-
-    maxiter : int
-        maximum number of fitting iterations
-
-    verbose : boolean
-        set to provide screen output
-
-    Returns
-    -------
-    obsfit : PAHFITBase model (astropy modeling CompoundModel)
-        PAHFIT model with best fit parameters
-    """
->>>>>>> 4b04c951
 
     return Spectrum1D(spectral_axis=x, flux=y, uncertainty=StdDevUncertainty(unc))
 
